--- conflicted
+++ resolved
@@ -5,13 +5,7 @@
 use nimiq_hash::Blake2bHash;
 use nimiq_keys::Address;
 
-<<<<<<< HEAD
-use crate::types::{
-    Block, ExtendedTransactions, Inherent, SlashedSlots, Slot, Stakes, Transaction,
-};
-=======
-use crate::types::{Block, Inherent, OrLatest, SlashedSlots, Slot, Stakes, Transaction};
->>>>>>> ba1c1588
+use crate::types::{Block, Inherent, SlashedSlots, Slot, Stakes, Transaction};
 
 #[cfg_attr(
     feature = "proxy",
