#![feature(ip)] // For IpAddr::is_global

#[macro_use]
extern crate beserial_derive;
#[macro_use]
extern crate log;

mod behaviour;
pub mod codecs;
mod config;
mod connection_pool;
pub mod discovery;
<<<<<<< HEAD
mod error;
mod limit;
=======
>>>>>>> c4cffb3b
pub mod message;
pub mod message_codec;
mod network;
pub mod task;

pub const MESSAGE_PROTOCOL: &[u8] = b"/nimiq/message/0.0.1";
pub const DISCOVERY_PROTOCOL: &[u8] = b"/nimiq/discovery/0.0.1";
pub const CONNECTION_POOL_PROTOCOL: &[u8] = b"/nimiq/connection_pool/0.0.1";

pub use libp2p::{self, core::network::NetworkInfo, identity::Keypair, Multiaddr, PeerId};

pub use config::Config;
pub use error::NetworkError;
pub use network::Network;<|MERGE_RESOLUTION|>--- conflicted
+++ resolved
@@ -10,11 +10,7 @@
 mod config;
 mod connection_pool;
 pub mod discovery;
-<<<<<<< HEAD
 mod error;
-mod limit;
-=======
->>>>>>> c4cffb3b
 pub mod message;
 pub mod message_codec;
 mod network;
